--- conflicted
+++ resolved
@@ -22,11 +22,8 @@
             {
                 try
                 {
-<<<<<<< HEAD
                     await _dbContext.ConnectAsync("adams");
-=======
-                    await _dbContext.ConnectAsync();
->>>>>>> c4592f11
+
                     mongoEnabled = true;
                     _loggerService.Log("Adams", LogLevel.Information,
                         "MongoDB connection established using ScraperDbContext");
@@ -151,11 +148,8 @@
             {
                 try
                 {
-<<<<<<< HEAD
                     await _dbContext.ConnectAsync("adams");
-=======
-                    await _dbContext.ConnectAsync();
->>>>>>> c4592f11
+
                     mongoEnabled = true;
                     _loggerService.Log("Adams", LogLevel.Information,
                         "MongoDB connection established using ScraperDbContext");
